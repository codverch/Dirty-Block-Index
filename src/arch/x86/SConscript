# -*- mode:python -*-

# Copyright (c) 2005-2006 The Regents of The University of Michigan
# All rights reserved.
#
# Redistribution and use in source and binary forms, with or without
# modification, are permitted provided that the following conditions are
# met: redistributions of source code must retain the above copyright
# notice, this list of conditions and the following disclaimer;
# redistributions in binary form must reproduce the above copyright
# notice, this list of conditions and the following disclaimer in the
# documentation and/or other materials provided with the distribution;
# neither the name of the copyright holders nor the names of its
# contributors may be used to endorse or promote products derived from
# this software without specific prior written permission.
#
# THIS SOFTWARE IS PROVIDED BY THE COPYRIGHT HOLDERS AND CONTRIBUTORS
# "AS IS" AND ANY EXPRESS OR IMPLIED WARRANTIES, INCLUDING, BUT NOT
# LIMITED TO, THE IMPLIED WARRANTIES OF MERCHANTABILITY AND FITNESS FOR
# A PARTICULAR PURPOSE ARE DISCLAIMED. IN NO EVENT SHALL THE COPYRIGHT
# OWNER OR CONTRIBUTORS BE LIABLE FOR ANY DIRECT, INDIRECT, INCIDENTAL,
# SPECIAL, EXEMPLARY, OR CONSEQUENTIAL DAMAGES (INCLUDING, BUT NOT
# LIMITED TO, PROCUREMENT OF SUBSTITUTE GOODS OR SERVICES; LOSS OF USE,
# DATA, OR PROFITS; OR BUSINESS INTERRUPTION) HOWEVER CAUSED AND ON ANY
# THEORY OF LIABILITY, WHETHER IN CONTRACT, STRICT LIABILITY, OR TORT
# (INCLUDING NEGLIGENCE OR OTHERWISE) ARISING IN ANY WAY OUT OF THE USE
# OF THIS SOFTWARE, EVEN IF ADVISED OF THE POSSIBILITY OF SUCH DAMAGE.
#
# Authors: Gabe Black

# Copyright (c) 2007 The Hewlett-Packard Development Company
# All rights reserved.
#
# Redistribution and use of this software in source and binary forms,
# with or without modification, are permitted provided that the
# following conditions are met:
#
# The software must be used only for Non-Commercial Use which means any
# use which is NOT directed to receiving any direct monetary
# compensation for, or commercial advantage from such use.  Illustrative
# examples of non-commercial use are academic research, personal study,
# teaching, education and corporate research & development.
# Illustrative examples of commercial use are distributing products for
# commercial advantage and providing services using the software for
# commercial advantage.
#
# If you wish to use this software or functionality therein that may be
# covered by patents for commercial use, please contact:
#     Director of Intellectual Property Licensing
#     Office of Strategy and Technology
#     Hewlett-Packard Company
#     1501 Page Mill Road
#     Palo Alto, California  94304
#
# Redistributions of source code must retain the above copyright notice,
# this list of conditions and the following disclaimer.  Redistributions
# in binary form must reproduce the above copyright notice, this list of
# conditions and the following disclaimer in the documentation and/or
# other materials provided with the distribution.  Neither the name of
# the COPYRIGHT HOLDER(s), HEWLETT-PACKARD COMPANY, nor the names of its
# contributors may be used to endorse or promote products derived from
# this software without specific prior written permission.  No right of
# sublicense is granted herewith.  Derivatives of the software and
# output created using the software may be prepared, but only for
# Non-Commercial Uses.  Derivatives of the software may be shared with
# others provided: (i) the others agree to abide by the list of
# conditions herein which includes the Non-Commercial Use restrictions;
# and (ii) such Derivatives of the software include the above copyright
# notice to acknowledge the contribution from this software where
# applicable, this list of conditions and the disclaimer below.
#
# THIS SOFTWARE IS PROVIDED BY THE COPYRIGHT HOLDERS AND CONTRIBUTORS
# "AS IS" AND ANY EXPRESS OR IMPLIED WARRANTIES, INCLUDING, BUT NOT
# LIMITED TO, THE IMPLIED WARRANTIES OF MERCHANTABILITY AND FITNESS FOR
# A PARTICULAR PURPOSE ARE DISCLAIMED. IN NO EVENT SHALL THE COPYRIGHT
# OWNER OR CONTRIBUTORS BE LIABLE FOR ANY DIRECT, INDIRECT, INCIDENTAL,
# SPECIAL, EXEMPLARY, OR CONSEQUENTIAL DAMAGES (INCLUDING, BUT NOT
# LIMITED TO, PROCUREMENT OF SUBSTITUTE GOODS OR SERVICES; LOSS OF USE,
# DATA, OR PROFITS; OR BUSINESS INTERRUPTION) HOWEVER CAUSED AND ON ANY
# THEORY OF LIABILITY, WHETHER IN CONTRACT, STRICT LIABILITY, OR TORT
# (INCLUDING NEGLIGENCE OR OTHERWISE) ARISING IN ANY WAY OUT OF THE USE
# OF THIS SOFTWARE, EVEN IF ADVISED OF THE POSSIBILITY OF SUCH DAMAGE.
#
# Authors: Gabe Black

Import('*')

if env['TARGET_ISA'] == 'x86':
    Source('floatregfile.cc')
    Source('intregfile.cc')
    Source('miscregfile.cc')
    Source('regfile.cc')
    Source('remote_gdb.cc')

<<<<<<< HEAD
    if env['FULL_SYSTEM']:
        # Full-system sources
        pass
    else:
        Source('process.cc')
=======
###################################################
#
# Define needed sources.
#
###################################################

# Base sources used by all configurations.
base_sources = Split('''
	floatregfile.cc
	intregfile.cc
	miscregfile.cc
	regfile.cc
	remote_gdb.cc
	predecoder_tables.cc
	''')

# Full-system sources
full_system_sources = Split('''
	''')

# Syscall emulation (non-full-system) sources
syscall_emulation_sources = Split('''
	linux/linux.cc
	linux/process.cc
	linux/syscalls.cc
	process.cc
	''')

sources = base_sources

if env['FULL_SYSTEM']:
    sources += full_system_sources
else:
    sources += syscall_emulation_sources

# Convert file names to SCons File objects.  This takes care of the
# path relative to the top of the directory tree.
sources = [File(s) for s in sources]
>>>>>>> c9d31ed4

        Source('linux/linux.cc')
        Source('linux/process.cc')
        Source('linux/syscalls.cc')

    # Add in files generated by the ISA description.
    isa_desc_files = env.ISADesc('isa/main.isa')
    # Only non-header files need to be compiled.
    for f in isa_desc_files:
        if not f.path.endswith('.hh'):
            Source(f)<|MERGE_RESOLUTION|>--- conflicted
+++ resolved
@@ -84,60 +84,19 @@
 # Authors: Gabe Black
 
 Import('*')
-
 if env['TARGET_ISA'] == 'x86':
     Source('floatregfile.cc')
     Source('intregfile.cc')
     Source('miscregfile.cc')
+    Source('predecoder_tables.cc')
     Source('regfile.cc')
     Source('remote_gdb.cc')
 
-<<<<<<< HEAD
     if env['FULL_SYSTEM']:
         # Full-system sources
         pass
     else:
         Source('process.cc')
-=======
-###################################################
-#
-# Define needed sources.
-#
-###################################################
-
-# Base sources used by all configurations.
-base_sources = Split('''
-	floatregfile.cc
-	intregfile.cc
-	miscregfile.cc
-	regfile.cc
-	remote_gdb.cc
-	predecoder_tables.cc
-	''')
-
-# Full-system sources
-full_system_sources = Split('''
-	''')
-
-# Syscall emulation (non-full-system) sources
-syscall_emulation_sources = Split('''
-	linux/linux.cc
-	linux/process.cc
-	linux/syscalls.cc
-	process.cc
-	''')
-
-sources = base_sources
-
-if env['FULL_SYSTEM']:
-    sources += full_system_sources
-else:
-    sources += syscall_emulation_sources
-
-# Convert file names to SCons File objects.  This takes care of the
-# path relative to the top of the directory tree.
-sources = [File(s) for s in sources]
->>>>>>> c9d31ed4
 
         Source('linux/linux.cc')
         Source('linux/process.cc')
