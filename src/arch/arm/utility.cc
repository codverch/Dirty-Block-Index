--- conflicted
+++ resolved
@@ -43,16 +43,9 @@
 #include "arch/arm/tlb.hh"
 #include "arch/arm/utility.hh"
 #include "arch/arm/vtophys.hh"
-<<<<<<< HEAD
 #include "cpu/thread_context.hh"
-#include "mem/vport.hh"
+#include "mem/fs_translating_port_proxy.hh"
 #include "sim/full_system.hh"
-=======
-#include "mem/fs_translating_port_proxy.hh"
-#endif
-
-#include "arch/arm/tlb.hh"
->>>>>>> 4acca8a0
 
 namespace ArmISA {
 
@@ -92,9 +85,8 @@
                return tc->readIntReg(number);
             }
         } else {
-<<<<<<< HEAD
             Addr sp = tc->readIntReg(StackPointerReg);
-            VirtualPort *vp = tc->getVirtPort();
+            FSTranslatingPortProxy* vp = tc->getVirtProxy();
             uint64_t arg;
             if (size == sizeof(uint64_t)) {
                 // If the argument is even it must be aligned
@@ -103,17 +95,6 @@
                 arg = vp->read<uint64_t>(sp +
                         (number-NumArgumentRegs) * sizeof(uint32_t));
                 // since two 32 bit args == 1 64 bit arg, increment number
-=======
-           return tc->readIntReg(number);
-        }
-    } else {
-        Addr sp = tc->readIntReg(StackPointerReg);
-        FSTranslatingPortProxy* vp = tc->getVirtProxy();
-        uint64_t arg;
-        if (size == sizeof(uint64_t)) {
-            // If the argument is even it must be aligned
-            if ((number % 2) != 0)
->>>>>>> 4acca8a0
                 number++;
             } else {
                 arg = vp->read<uint32_t>(sp +
