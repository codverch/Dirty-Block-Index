--- conflicted
+++ resolved
@@ -118,11 +118,12 @@
     DPRINTF(Bus, "recvTiming: packet src %d dest %d addr 0x%x cmd %s\n",
             pkt->getSrc(), pkt->getDest(), pkt->getAddr(), pkt->cmdString());
 
-<<<<<<< HEAD
     short dest = pkt->getDest();
     if (dest == Packet::Broadcast) {
+        if ( timingSnoopPhase1(pkt) )
         if (timingSnoop(pkt))
         {
+            timingSnoopPhase2(pkt);
             pkt->flags |= SNOOP_COMMIT;
             bool success = timingSnoop(pkt);
             assert(success);
@@ -137,46 +138,12 @@
             //Snoop didn't succeed
             retryList.push_back(interfaces[pkt->getSrc()]);
             return false;
-=======
-    Port *pktPort = interfaces[pkt->getSrc()];
-
-    // If the bus is busy, or other devices are in line ahead of the current one,
-    // put this device on the retry list.
-    if (tickNextIdle > curTick || (retryList.size() && pktPort != retryingPort)) {
-        addToRetryList(pktPort);
-        return false;
-    }
-
-    // If the bus is blocked, make the device wait.
-    if (!(port = findDestPort(pkt, pkt->getSrc()))) {
-        addToRetryList(pktPort);
-        return false;
-    }
-
-    // The packet will be sent. Figure out how long it occupies the bus.
-    int numCycles = 0;
-    // Requests need one cycle to send an address
-    if (pkt->isRequest())
-        numCycles++;
-    else if (pkt->isResponse() || pkt->hasData()) {
-        // If a packet has data, it needs ceil(size/width) cycles to send it
-        // We're using the "adding instead of dividing" trick again here
-        if (pkt->hasData()) {
-            int dataSize = pkt->getSize();
-            for (int transmitted = 0; transmitted < dataSize;
-                    transmitted += width) {
-                numCycles++;
-            }
-        } else {
-            // If the packet didn't have data, it must have been a response.
-            // Those use the bus for one cycle to send their data.
-            numCycles++;
->>>>>>> 0c574f10
-        }
-    }
-
-    occupyBus(numCycles);
-
+        }
+    } else {
+        assert(dest >= 0 && dest < interfaces.size());
+        assert(dest != pkt->getSrc()); // catch infinite loops
+        port = interfaces[dest];
+    }
     if (port->sendTiming(pkt))  {
         // Packet was successfully sent. Return true.
         // Also take care of retries
