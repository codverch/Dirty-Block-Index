
#include "mem/cache/rdbi/rdbi.hh"
#include "mem/cache/rdbi/rdbi_entry.hh"
#include "base/statistics.hh"
#include "mem/cache/dbi.hh"


using namespace std;

namespace gem5
{

    RDBI::RDBI(unsigned int _numSets, unsigned int _numBlkBits, unsigned int _numblkIndexBits, unsigned int _assoc, unsigned int _numBlksInRegion, unsigned int _blkSize, bool _useAggressiveWriteback)

    {
        cout << "Hey, I am a RDBI component + Deepanjali" << endl;
        numSetBits = log2(_numSets);
        numBlkBits = _numBlkBits;
        numblkIndexBits = _numblkIndexBits;
        Assoc = _assoc;
        numBlksInRegion = _numBlksInRegion;
        blkSize = _blkSize;
        useAggressiveWriteback = _useAggressiveWriteback;
        rDBIStore = vector<vector<RDBIEntry>>(_numSets, vector<RDBIEntry>(_assoc, RDBIEntry(numBlksInRegion)));
    }

    Addr
    RDBI::getRegDBITag(PacketPtr pkt)
    {
        Addr addr = pkt->getAddr();
        regAddr = addr >> (numBlkBits + numblkIndexBits);
        return regAddr;
    }

    int
    RDBI::getRDBIEntryIndex(PacketPtr pkt)
    {

        regAddr = getRegDBITag(pkt);
        // int rDBIIndex = regAddr & ((1 << numSetBits) - 1);
        int rDBIIndex = (regAddr >> numblkIndexBits) & ((1 << numSetBits) - 1);

        return rDBIIndex;
    }

    unsigned int
    RDBI::getblkIndexInBitset(PacketPtr pkt)
    {
        Addr addr = pkt->getAddr();
        Addr temp = addr >> numBlkBits;
        int bitmask = (1 << numblkIndexBits) - 1;
        int blkIndexInBitset = temp & bitmask;

        return blkIndexInBitset;
    }

    RDBIEntry *
    RDBI::getRDBIEntry(PacketPtr pkt)
    {
        // Get the block index from the bitset
        blkIndexInBitset = getblkIndexInBitset(pkt);
        regAddr = getRegDBITag(pkt);
        // Identify the entry
        rDBIIndex = getRDBIEntryIndex(pkt);

        // Get the inner vector of DBI entries at the specified index location
        vector<RDBIEntry> &rDBIEntries = rDBIStore[rDBIIndex];

        // Iterate through the inner vector of DBI entries using an iterator
        // Return the DBIEntry if it is found
        for (vector<RDBIEntry>::iterator i = rDBIEntries.begin(); i != rDBIEntries.end(); ++i)
        {
            RDBIEntry &entry = *i;
            if (entry.regTag == regAddr)
            {
                return &entry;
            }
        }

        // Else return a null pointer
        return nullptr;
    }

    bool
    RDBI::isDirty(PacketPtr pkt)
    {
        // Get the RDBI entry
        RDBIEntry *entry = getRDBIEntry(pkt);

        // Check if a valid RDBI entry is found
        if (entry != NULL)
        {
            // If the entry is valid, check if the dirty bit is set
            if (entry->validBit == 1)
            {
                // Compute the cache block index from the bitset
                blkIndexInBitset = getblkIndexInBitset(pkt);
                // Check the entry's dirty bit from the bitset
                return entry->dirtyBits.test(blkIndexInBitset);
            }

            else
                return false;
        }

        // If a valid RDBI entry is not found, return false
        else
            return false;
    }

    void
    RDBI::clearDirtyBit(PacketPtr pkt, PacketList &writebacks)
    {
        // Get the RDBI entry
        RDBIEntry *entry = getRDBIEntry(pkt);

        // Check if a valid RDBI entry is found
        if (entry != NULL)
        {
            // If the entry is valid
            if (entry->validBit == 1)
            {
                // Compute the cache block index from the bitset
                blkIndexInBitset = getblkIndexInBitset(pkt);

                // Clear the dirty bit from the bitset
                entry->dirtyBits.reset(blkIndexInBitset);

                // If the useAggressiveWriteback flag is set, writeback the entire region
                // Then invalidate the entry
                if (useAggressiveWriteback)
                {
                    writebackRDBIEntry(writebacks, entry);
                    entry->validBit = 0;
                }

                // Else, if the dirty bitset is empty, invalidate the entry
                else if (entry->dirtyBits.none())
                {
                    entry->validBit = 0;
                }
            }
        }
    }

    void
    RDBI::setDirtyBit(PacketPtr pkt, CacheBlk *blkPtr, PacketList &writebacks)
    {
        // Get the RDBI entry
        RDBIEntry *entry = getRDBIEntry(pkt);

        // Check if a valid RDBI entry is found
        if (entry != NULL)
        {
            // If the entry is valid, set the dirty bit from the bitset
            if (entry->validBit == 1)
            {
                entry->dirtyBits.set(blkIndexInBitset);
                // Get the block pointer
                entry->blkPtrs[blkIndexInBitset] = blkPtr;
            }
        }

        else
        {
            // If a valid RDBI entry is not found, create a new entry and set the dirty bit
            createRDBIEntry(writebacks, pkt, blkPtr);
            setDirtyBit(pkt, blkPtr, writebacks);
        }
    }

    void
    RDBI::createRDBIEntry(PacketList &writebacks, PacketPtr pkt, CacheBlk *blkPtr)
    {
        // Iterate through the inner vector of RDBI Entries
        // Look for an invalid entry
        // If an invalid entry is found, create a new entry
        // If no invalid entry is found, evict an entry

        // Get the index of the RDBI entry
        rDBIIndex = getRDBIEntryIndex(pkt);

        // Get the inner vector of DBI entries at the specified index location
        vector<RDBIEntry> &rDBIEntries = rDBIStore[rDBIIndex];

        // Iterate through the inner vector of DBI entries using an iterator
        // Fetch an invalid entry if found
        // If no invalid entry is found at the end of the for loop, evict an entry
        for (vector<RDBIEntry>::iterator i = rDBIEntries.begin(); i != rDBIEntries.end(); ++i)
        {
            RDBIEntry &entry = *i;
            if (entry.validBit == 0)
            {
                // Create a new entry
                entry.regTag = regAddr;
                entry.validBit = 1;
                entry.dirtyBits.set(blkIndexInBitset);
                entry.blkPtrs[blkIndexInBitset] = blkPtr;
                return;
            }
        }

        // If no invalid entry is found, evict an entry
        evictRDBIEntry(writebacks, rDBIEntries);
        createRDBIEntry(writebacks, pkt, blkPtr);
    }

    RDBIEntry *
    RDBI::pickRDBIEntry(vector<RDBIEntry> &rDBIEntries)
    {
        // Return the RDBIEntry returned by the replacement policy
        return randomReplacementPolicy(rDBIEntries);
    }

    RDBIEntry *
    RDBI::randomReplacementPolicy(vector<RDBIEntry> &rDBIEntries)
    {
        // Generate a random index within the range of the associativity of the set
        int randomIndex = rand() % Assoc;
        // Get the RDBIEntry at the generated index
        RDBIEntry &entry = rDBIEntries[randomIndex];
        return &entry;
    }

    void
    RDBI::evictRDBIEntry(PacketList &writebacks, vector<RDBIEntry> &rDBIEntries)
    {

        // Get the RDBIEntry to be evicted
        RDBIEntry *entry = pickRDBIEntry(rDBIEntries);

        // Generate writebacks for all the dirty cache blocks in the region
        // Invalidate the RDBIEntry
        writebackRDBIEntry(writebacks, entry);
        entry->validBit = 0;
    }

    void
    RDBI::writebackRDBIEntry(PacketList &writebacks, RDBIEntry *entry)
    {

        // Iterate over the bitset field of the RDBIEntry and check if any of the dirtyBit is set
        // If a dirty bit is set, fetch the corresponding cache block pointer from the blkPtrs field
        // Re-generate the cache block address from the rowTag
        // Create a new packet and set the address to the cache block address
        // Create a new request and set the requestor ID to the writeback requestor ID
        // Create a new writeback packet and set the address to the cache block address
        // Set the writeback packet's destination to the memory controller
        // Push the writeback packet to the writebacks list

        for (int i = 0; i < numBlksInRegion; i++)
        {
            if (entry->dirtyBits.test(i))
            {
                // If there is a dirty bit set, fetch the cache block pointer corresponding to the dirtyBit in the blkPtrs field
                CacheBlk *blk = entry->blkPtrs[i];

                //_stats.writebacks[Request::wbRequestorId]++;

                // Re-generate the cache block address from the rowTag
                Addr addr = (entry->regTag << numBlkBits) | (i << numBlkBits);

                RequestPtr req = std::make_shared<Request>(
                    addr, blkSize, 0, Request::wbRequestorId);

                if (blk->isSecure())
                    req->setFlags(Request::SECURE);

                req->taskId(blk->getTaskId());

                // Create a new packet and set the address to the cache block address
                PacketPtr wbPkt = new Packet(req, MemCmd::WritebackDirty);
                wbPkt->setAddr(addr);

                wbPkt->allocate();
                wbPkt->setDataFromBlock(blk->data, blkSize);

                // if (compressor)
                // {
                //     pkt->payloadDelay = compressor->getDecompressionLatency(blk);
                // }

                // Append the packet to the PacketList
                writebacks.push_back(wbPkt);
            }
        }
    }
<<<<<<< HEAD

    RDBI::RDBIStats::RDBIStats(RDBI &r)
        : statistics::Group(&r), rdbi(r),

          ADD_STAT(numRDBIEntries, statistics::units::Count::get(),
                   "Number of RDBI entries"),
          cmd(MemCmd::NUM_MEM_CMDS)
    {
        for (int i = 0; i < MemCmd::NUM_MEM_CMDS; i++)
        {
            cmd[i] = new statistics::Counter(&rdbi, MemCmd::toString(MemCmd(i)));
        }
    }

    void
    RDBI::RDBIStats::regStats()
    {
        using namespace statistics;
        ADD_STAT(numRDBIEntries, statistics::units::Count::get(),
                 "Number of RDBI entries");
        for (int i = 0; i < MemCmd::NUM_MEM_CMDS; i++)
        {
            cmd[i] = new statistics::Counter(&rdbi, MemCmd::toString(MemCmd(i)));
            // Print "Deepanjali", just to check if the stats are being printed
            std::cout << "Deepanjali" << std::endl;
        }
    }
}
=======
}
>>>>>>> 68102d16
<|MERGE_RESOLUTION|>--- conflicted
+++ resolved
@@ -285,7 +285,6 @@
             }
         }
     }
-<<<<<<< HEAD
 
     RDBI::RDBIStats::RDBIStats(RDBI &r)
         : statistics::Group(&r), rdbi(r),
@@ -314,6 +313,3 @@
         }
     }
 }
-=======
-}
->>>>>>> 68102d16
