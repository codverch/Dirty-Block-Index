/*
 * Copyright (c) 2006 The Regents of The University of Michigan
 * All rights reserved.
 *
 * Redistribution and use in source and binary forms, with or without
 * modification, are permitted provided that the following conditions are
 * met: redistributions of source code must retain the above copyright
 * notice, this list of conditions and the following disclaimer;
 * redistributions in binary form must reproduce the above copyright
 * notice, this list of conditions and the following disclaimer in the
 * documentation and/or other materials provided with the distribution;
 * neither the name of the copyright holders nor the names of its
 * contributors may be used to endorse or promote products derived from
 * this software without specific prior written permission.
 *
 * THIS SOFTWARE IS PROVIDED BY THE COPYRIGHT HOLDERS AND CONTRIBUTORS
 * "AS IS" AND ANY EXPRESS OR IMPLIED WARRANTIES, INCLUDING, BUT NOT
 * LIMITED TO, THE IMPLIED WARRANTIES OF MERCHANTABILITY AND FITNESS FOR
 * A PARTICULAR PURPOSE ARE DISCLAIMED. IN NO EVENT SHALL THE COPYRIGHT
 * OWNER OR CONTRIBUTORS BE LIABLE FOR ANY DIRECT, INDIRECT, INCIDENTAL,
 * SPECIAL, EXEMPLARY, OR CONSEQUENTIAL DAMAGES (INCLUDING, BUT NOT
 * LIMITED TO, PROCUREMENT OF SUBSTITUTE GOODS OR SERVICES; LOSS OF USE,
 * DATA, OR PROFITS; OR BUSINESS INTERRUPTION) HOWEVER CAUSED AND ON ANY
 * THEORY OF LIABILITY, WHETHER IN CONTRACT, STRICT LIABILITY, OR TORT
 * (INCLUDING NEGLIGENCE OR OTHERWISE) ARISING IN ANY WAY OUT OF THE USE
 * OF THIS SOFTWARE, EVEN IF ADVISED OF THE POSSIBILITY OF SUCH DAMAGE.
 *
 * Authors: Kevin Lim
 */

#ifndef __CPU_OZONE_CPU_HH__
#define __CPU_OZONE_CPU_HH__

#include <set>

#include "arch/alpha/tlb.hh"
#include "base/statistics.hh"
#include "config/the_isa.hh"
#include "cpu/ozone/rename_table.hh"
#include "cpu/ozone/thread_state.hh"
#include "cpu/base.hh"
#include "cpu/inst_seq.hh"
#include "cpu/pc_event.hh"
#include "cpu/static_inst.hh"
#include "cpu/thread_context.hh"
#include "cpu/timebuf.hh"
#include "mem/page_table.hh"
#include "sim/eventq.hh"

// forward declarations

namespace TheISA {
    namespace Kernel {
        class Statistics;
    };
    class TLB;
};

class Checkpoint;
class EndQuiesceEvent;
class MemoryController;
class MemObject;
class PhysicalMemory;
class Process;
class Request;

namespace Trace {
    class InstRecord;
}

template <class>
class Checker;

/**
 * Light weight out of order CPU model that approximates an out of
 * order CPU.  It is separated into a front end and a back end, with
 * the template parameter Impl describing the classes used for each.
 * The goal is to be able to specify through the Impl the class to use
 * for the front end and back end, with different classes used to
 * model different levels of detail.
 */
template <class Impl>
class OzoneCPU : public BaseCPU
{
  private:
    typedef typename Impl::FrontEnd FrontEnd;
    typedef typename Impl::BackEnd BackEnd;
    typedef typename Impl::DynInst DynInst;
    typedef typename Impl::DynInstPtr DynInstPtr;

    typedef TheISA::FloatReg FloatReg;
    typedef TheISA::FloatRegBits FloatRegBits;
    typedef TheISA::MiscReg MiscReg;

  public:
    class OzoneTC : public ThreadContext {
      public:
        OzoneCPU<Impl> *cpu;

        OzoneThreadState<Impl> *thread;

        BaseCPU *getCpuPtr();

        TheISA::TLB *getITBPtr() { return cpu->itb; }

        TheISA::TLB * getDTBPtr() { return cpu->dtb; }

        System *getSystemPtr() { return cpu->system; }

        PhysicalMemory *getPhysMemPtr() { return cpu->physmem; }

        TheISA::Kernel::Statistics *getKernelStats()
        { return thread->getKernelStats(); }

<<<<<<< HEAD
        Process *getProcessPtr() { return thread->getProcessPtr(); }

        TranslatingPort *getMemPort() { return thread->getMemPort(); }

        VirtualPort *getVirtPort()
        { return thread->getVirtPort(); }
=======
        PortProxy* getPhysProxy() { return thread->getPhysProxy(); }

        FSTranslatingPortProxy* getVirtProxy()
        { return thread->getVirtProxy(); }
#else
        SETranslatingPortProxy* getMemProxy() { return thread->getMemProxy(); }
>>>>>>> c84d1f5a

        FunctionalPort *getPhysPort() { return thread->getPhysPort(); }

        Status status() const { return thread->status(); }

        void setStatus(Status new_status);

        /// Set the status to Active.  Optional delay indicates number of
        /// cycles to wait before beginning execution.
        void activate(int delay = 1);

        /// Set the status to Suspended.
        void suspend();

        /// Set the status to Halted.
        void halt();

        void dumpFuncProfile();

        void takeOverFrom(ThreadContext *old_context);

        void regStats(const std::string &name);

        void serialize(std::ostream &os);
        void unserialize(Checkpoint *cp, const std::string &section);

        EndQuiesceEvent *getQuiesceEvent();

        Tick readLastActivate();
        Tick readLastSuspend();

        void profileClear();
        void profileSample();

        int threadId();

        void copyArchRegs(ThreadContext *tc);

        void clearArchRegs();

        uint64_t readIntReg(int reg_idx);

        FloatReg readFloatReg(int reg_idx);

        FloatRegBits readFloatRegBits(int reg_idx);

        void setIntReg(int reg_idx, uint64_t val);

        void setFloatReg(int reg_idx, FloatReg val);

        void setFloatRegBits(int reg_idx, FloatRegBits val);

        uint64_t readPC() { return thread->PC; }
        void setPC(Addr val);

        uint64_t readNextPC() { return thread->nextPC; }
        void setNextPC(Addr val);

        uint64_t readNextNPC()
        {
#if ISA_HAS_DELAY_SLOT
            panic("Ozone needs to support nextNPC");
#else
            return thread->nextPC + sizeof(TheISA::MachInst);
#endif
        }

        void setNextNPC(uint64_t val)
        {
#if ISA_HAS_DELAY_SLOT
            panic("Ozone needs to support nextNPC");
#endif
        }

      public:
        // ISA stuff:
        MiscReg readMiscRegNoEffect(int misc_reg);

        MiscReg readMiscReg(int misc_reg);

        void setMiscRegNoEffect(int misc_reg, const MiscReg &val);

        void setMiscReg(int misc_reg, const MiscReg &val);

        unsigned readStCondFailures()
        { return thread->storeCondFailures; }

        void setStCondFailures(unsigned sc_failures)
        { thread->storeCondFailures = sc_failures; }

        bool misspeculating() { return false; }

        Counter readFuncExeInst() { return thread->funcExeInst; }

        void setFuncExeInst(Counter new_val)
        { thread->funcExeInst = new_val; }
    };

    // Ozone specific thread context
    OzoneTC ozoneTC;
    // Thread context to be used
    ThreadContext *tc;
    // Checker thread context; will wrap the OzoneTC if a checker is
    // being used.
    ThreadContext *checkerTC;

    typedef OzoneThreadState<Impl> ImplState;

  private:
    // Committed thread state for the OzoneCPU.
    OzoneThreadState<Impl> thread;

  public:
    // main simulation loop (one cycle)
    void tick();

#ifndef NDEBUG
    /** Count of total number of dynamic instructions in flight. */
    int instcount;
#endif

    std::set<InstSeqNum> snList;
    std::set<Addr> lockAddrList;
  private:
    struct TickEvent : public Event
    {
        OzoneCPU *cpu;
        int width;

        TickEvent(OzoneCPU *c, int w);
        void process();
        const char *description() const;
    };

    TickEvent tickEvent;

    /// Schedule tick event, regardless of its current state.
    void scheduleTickEvent(int delay)
    {
        if (tickEvent.squashed())
            tickEvent.reschedule(curTick() + ticks(delay));
        else if (!tickEvent.scheduled())
            tickEvent.schedule(curTick() + ticks(delay));
    }

    /// Unschedule tick event, regardless of its current state.
    void unscheduleTickEvent()
    {
        if (tickEvent.scheduled())
            tickEvent.squash();
    }

  public:
    enum Status {
        Running,
        Idle,
        SwitchedOut
    };

    Status _status;

  public:
    void wakeup();

    void zero_fill_64(Addr addr) {
        static int warned = 0;
        if (!warned) {
            warn ("WH64 is not implemented");
            warned = 1;
        }
    };

    typedef typename Impl::Params Params;

    OzoneCPU(Params *params);

    virtual ~OzoneCPU();

    void init();

  public:
    BaseCPU *getCpuPtr() { return this; }

    void switchOut();
    void signalSwitched();
    void takeOverFrom(BaseCPU *oldCPU);

    int switchCount;

    Addr dbg_vtophys(Addr addr);

    bool interval_stats;

    TheISA::TLB *itb;
    TheISA::TLB *dtb;
    System *system;
    PhysicalMemory *physmem;

    virtual Port *getPort(const std::string &name, int idx);

    FrontEnd *frontEnd;

    BackEnd *backEnd;

  private:
    Status status() const { return _status; }
    void setStatus(Status new_status) { _status = new_status; }

    virtual void activateContext(int thread_num, int delay);
    virtual void suspendContext(int thread_num);
    virtual void deallocateContext(int thread_num, int delay);
    virtual void haltContext(int thread_num);

    // statistics
    virtual void regStats();
    virtual void resetStats();

    // number of simulated instructions
  public:
    Counter numInst;
    Counter startNumInst;

    virtual Counter totalInstructions() const
    {
        return numInst - startNumInst;
    }

  private:
    // number of simulated loads
    Counter numLoad;
    Counter startNumLoad;

    // number of idle cycles
    Stats::Average notIdleFraction;
    Stats::Formula idleFraction;

  public:
    virtual void serialize(std::ostream &os);
    virtual void unserialize(Checkpoint *cp, const std::string &section);

    void demapPage(Addr vaddr, uint64_t asn)
    {
        cpu->itb->demap(vaddr, asn);
        cpu->dtb->demap(vaddr, asn);
    }

    void demapInstPage(Addr vaddr, uint64_t asn)
    {
        cpu->itb->demap(vaddr, asn);
    }

    void demapDataPage(Addr vaddr, uint64_t asn)
    {
        cpu->dtb->demap(vaddr, asn);
    }

    /** CPU read function, forwards read to LSQ. */
    template <class T>
    Fault read(Request *req, T &data, int load_idx)
    {
        return backEnd->read(req, data, load_idx);
    }

    /** CPU write function, forwards write to LSQ. */
    template <class T>
    Fault write(Request *req, T &data, int store_idx)
    {
        return backEnd->write(req, data, store_idx);
    }

  public:
    void squashFromTC();

    void dumpInsts() { frontEnd->dumpInsts(); }

    Fault hwrei();
    bool simPalCheck(int palFunc);
    void processInterrupts();
    void syscall(uint64_t &callnum);

    ThreadContext *tcBase() { return tc; }

    struct CommStruct {
        InstSeqNum doneSeqNum;
        InstSeqNum nonSpecSeqNum;
        bool uncached;
        unsigned lqIdx;

        bool stall;
    };

    InstSeqNum globalSeqNum;

    TimeBuffer<CommStruct> comm;

    bool decoupledFrontEnd;

    bool lockFlag;

    Stats::Scalar quiesceCycles;

    Checker<DynInstPtr> *checker;
};

#endif // __CPU_OZONE_CPU_HH__<|MERGE_RESOLUTION|>--- conflicted
+++ resolved
@@ -112,23 +112,14 @@
         TheISA::Kernel::Statistics *getKernelStats()
         { return thread->getKernelStats(); }
 
-<<<<<<< HEAD
         Process *getProcessPtr() { return thread->getProcessPtr(); }
 
-        TranslatingPort *getMemPort() { return thread->getMemPort(); }
-
-        VirtualPort *getVirtPort()
-        { return thread->getVirtPort(); }
-=======
         PortProxy* getPhysProxy() { return thread->getPhysProxy(); }
 
         FSTranslatingPortProxy* getVirtProxy()
         { return thread->getVirtProxy(); }
-#else
+
         SETranslatingPortProxy* getMemProxy() { return thread->getMemProxy(); }
->>>>>>> c84d1f5a
-
-        FunctionalPort *getPhysPort() { return thread->getPhysPort(); }
 
         Status status() const { return thread->status(); }
 
