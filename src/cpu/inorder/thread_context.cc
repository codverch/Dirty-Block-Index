--- conflicted
+++ resolved
@@ -38,15 +38,8 @@
 
 using namespace TheISA;
 
-<<<<<<< HEAD
-VirtualPort *
-InOrderThreadContext::getVirtPort()
-=======
-#if FULL_SYSTEM
-
 FSTranslatingPortProxy*
 InOrderThreadContext::getVirtProxy()
->>>>>>> c84d1f5a
 {
     return thread->getVirtProxy();
 }
